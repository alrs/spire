#!/bin/bash
# vim: set noet:

set -o errexit
[[ -n $DEBUG ]] && set -o xtrace

<<<<<<< HEAD
declare -r ARTIFACT_DIRS="$(find cmd/* functional/* support/k8s/* -maxdepth 0 -type d 2>/dev/null)"
declare -r RELEASE_DIRS="$(find cmd/* support/k8s/* -maxdepth 0 -type d 2>/dev/null)"
declare -r SOURCE_PKGS="$(go list ./cmd/... ./pkg/... ./support/... 2>/dev/null)"
declare -r RELEASE_FILES="LICENSE README.md conf"
=======
if [[ -n $TRAVIS ]] ; then
	unset GOPATH GOROOT
	BUILD_ROOT=$HOME/.build
fi

ARTIFACT_DIRS="$(find cmd/* functional/* -maxdepth 0 -type d 2>/dev/null)"
declare -r ARTIFACT_DIRS
RELEASE_DIRS="$(find cmd/* -maxdepth 0 -type d 2>/dev/null)"
declare -r RELEASE_DIRS
SOURCE_PKGS="$(go list ./cmd/... ./pkg/... 2>/dev/null)"
declare -r SOURCE_PKGS
RELEASE_FILES="LICENSE README.md conf"
declare -r RELEASE_FILES
>>>>>>> c15107bb

case $(uname) in
	Darwin) declare -r OS1="darwin"
			declare -r OS2="osx"
			;;
	Linux)	declare -r OS1="linux"
			declare -r OS2="linux"
			;;
esac

case $(uname -m) in
	x86_64) declare -r ARCH1="x86_64"
			declare -r ARCH2="amd64"
			;;
esac

declare -r BUILD_ROOT=${BUILD_ROOT:-$PWD}
declare -r BUILD_DIR=${BUILD_DIR:-${BUILD_ROOT}/.build-${OS1}-${ARCH1}}
declare -r BUILD_CACHE=${BUILD_CACHE:-${BUILD_ROOT}/.cache}

# versioned binaries that we need for builds
export GO111MODULE=on
declare -r GO_VERSION=${GO_VERSION:-1.12.6}
declare -r GO_URL="https://storage.googleapis.com/golang"
declare -r GO_TGZ="go${GO_VERSION}.${OS1}-${ARCH2}.tar.gz"
declare -r PROTOBUF_VERSION=${PROTOBUF_VERSION:-3.3.0}
declare -r PROTOBUF_URL="https://github.com/google/protobuf/releases/download/v${PROTOBUF_VERSION}"
declare -r PROTOBUF_TGZ="protoc-${PROTOBUF_VERSION}-${OS2}-${ARCH1}.zip"

_exit_error() { echo "ERROR: $*" 1>&2; exit 1; }
_log_info() { echo "INFO: $*"; }

_fetch_url() {
	mkdir -p "${BUILD_CACHE}"
	if [[ ! -r ${BUILD_CACHE}/${2} ]]; then
		_log_info "downloading \"${1}/${2}\""
		curl --output "${BUILD_CACHE}/${2}" --location --silent "${1}/${2}"
	else
		_log_info "\"${2}\" found in ${BUILD_CACHE}"
	fi
}

## print export commands to set up the environment
## to use our private set of tools
build_env() {
	local _gp _gr

	_gp="${GOPATH:-$(go env GOPATH)}"
	_gr="${GOROOT:-$BUILD_DIR}"
	echo "export GOPATH=${_gp}"
	echo "export GOROOT=${_gr}"
	echo "export PATH=$(test -d "${BUILD_DIR}/bin" && echo "${BUILD_DIR}/bin:")${_gr}/bin:${_gp}/bin:${PATH}"
}

## fetch first-party versions of binaries we can not 'go get'
build_setup() {
	eval "$(build_env)"

	rm -rf "${BUILD_DIR}"
	mkdir -p "${BUILD_DIR}"

	_fetch_url "${GO_URL}" "${GO_TGZ}"
	tar --directory "${BUILD_DIR}" --strip 1 -xf "${BUILD_CACHE}/${GO_TGZ}"

	_fetch_url "${PROTOBUF_URL}" "${PROTOBUF_TGZ}"
	unzip -qod "${BUILD_DIR}" "${BUILD_CACHE}/${PROTOBUF_TGZ}"
}

## go-get extra utils needed for CI builds
build_utils() {
	eval "$(build_env)"

	make utils
}

## Rebuild all .proto files and associated README's
build_protobuf() {
	local _proto_file _all_proto_files _proto_dir _proto_dirs _outdir _srcdir _out="$1"
	eval "$(build_env)"

	# Generate protobufs in the proto/ and pkg/ subdirectories. README markdown
	# will also be generated for protobufs in proto/. Unless an "_out" argument
	# has been set the output will sit alongside the proto files.
	_all_proto_files="$(find proto pkg -name '*.proto' 2>/dev/null)"
	for _proto_file in ${_all_proto_files}; do
		_srcdir="$(dirname "${_proto_file}")"
		_outdir="${_srcdir}"
		if [[ -n ${_out} ]]; then
			_outdir=${_out}/${_srcdir}
			mkdir -p "${_outdir}"
		fi

		_log_info "creating \"${_proto_file%.proto}.pb.go\""
		protoc --proto_path="${_srcdir}" --proto_path=proto \
			--go_out=paths=source_relative,plugins=grpc:"${_outdir}" "${_proto_file}"
	done

	_proto_dirs="$(find proto -type d 2>/dev/null)"
	for _proto_dir in ${_proto_dirs}; do
		_outdir="${_proto_dir}"
		if [[ -n ${_out} ]]; then
			_outdir=${_out}/${_proto_dir}
			mkdir -p "${_outdir}"
		fi


		_proto_files=()
		while read -r -d $'\0' file ; do
			_proto_files+=("$file")
		done < <(find "${_proto_dir}" -maxdepth 1 -name '*.proto' -print0)
		if [ ${#_proto_files[@]} -gt 0 ]; then 
			_log_info "creating \"${_outdir}/README_pb.md\""
			protoc --proto_path="${_proto_dir}" --proto_path=proto \
				--doc_out=markdown,README_pb.md:"${_outdir}" "${_proto_files[@]}"
		fi
	done
	
}

## Create a private copy of generated code and compare it to
## what's checked in. Fail if there's a difference
build_protobuf_verify() {
	local _n _result _tmp
	_tmp="$(mktemp -d)"

	eval "$(build_env)"

	build_protobuf "${_tmp}" >/dev/null

	for _n in $(cd "${_tmp}"; find ./* -type f); do
		if ! diff "${_tmp}/${_n}" "${_n}" >/dev/null; then
			_log_info "\"${_n}\" needs regeneration"
			_result=1
		fi
	done

	if [[ -n $_result ]]; then
		_exit_error "protobuf need regenerating"
	fi

	rm -rf "${_tmp}"
}

build_binaries() {
	eval "$(build_env)"
	make build
}

build_test() {
	make test
}


## Run coverate tests and send to coveralls if this CI build
## has been called by cron.
build_race_test() {
	eval "$(build_env)"

	if [[ -n ${COVERALLS_TOKEN} ]]; then
		_log_info "running coverage tests"
		rm -rf test_results
		mkdir -p test_results
		for _n in ${SOURCE_PKGS}; do
			go test -race -cover -covermode=atomic -coverprofile="test_results/$(echo "$_n" | sed 's/\//_/g').out" "${_n}"
		done
		# several tests set the umask to 000, which gets applied to the results files
		chmod u+r test_results/*
		gocoverutil -coverprofile=test_results/cover.report merge test_results/*.out
		goveralls -coverprofile=test_results/cover.report -service=ci
	else
		make race-test
	fi
}

build_integration() {
	make integration
}

build_release() {
	local _tag _always
	_tag="$(git describe --abbrev=0 2>/dev/null || true)"
	_always="$(git describe --always || true)"
	if [[ "$_tag" == "$_always" ]]; then
		build_artifact "$_tag" "$RELEASE_DIRS"
	fi
}

## Create a distributable tar.gz of all the binaries
build_artifact() {
	local _version="$1" _dirs="$2"
	local _libc _tgz _sum _binaries _n _tmp _tar_opts=()

	[[ -z "$_dirs" ]] && _dirs="$ARTIFACT_DIRS"
	_dirs_array=()
	for _dir in $_dirs; do
		_dirs_array+=( "$_dir" )
	done
	_binaries="$(find "${_dirs_array[@]}" -perm -u=x -a -type f)"


	# handle the case that we're building for alpine
	if [[ $OS1 == linux ]]; then
		case $(ldd --version 2>&1) in
			*GLIB*) _libc="-glibc" ;;
			*muslr*) _libc="-musl" ;;
			*) _libc="-unknown" ;;
		esac
		_tar_opts=("--owner=root" "--group=root")
	fi

	if [[ $_version ]]; then
		_tgz="releases/spire-${_version}-${OS1}-${ARCH1}${_libc}.tar.gz"
		_sum="releases/spire-${_version}-${OS1}-${ARCH1}${_libc}_checksums.txt"
		_tmp=".tmp/spire-${_version}"
	else
		_version="$(git log -n1 --pretty=format:%h)"
		_tgz="artifacts/spire-${_version}-${OS1}-${ARCH1}${_libc}.tar.gz"
		_sum="artifacts/spire-${_version}-${OS1}-${ARCH1}${_libc}_checksums.txt"
		_tmp=".tmp/spire"
	fi

	_log_info "creating artifact \"${_tgz}\""

	mkdir -p "$(dirname "$_tgz")"
	rm -rf "$(dirname "$_tmp")"
	mkdir -p "$_tmp"

	# ensure empty .data dir is available
	mkdir "$_tmp/.data"

	# we munge the file structure a bit here
	for _n in $_binaries; do
		if [[ $_n == *cmd/* ]]; then
			cp "$_n" $_tmp
		else
			mkdir -p "${_tmp}/$(dirname "$(dirname "$_n")")"
			cp -r "$_n" "${_tmp}/$(dirname "$_n")"
		fi
	done
	for _n in $RELEASE_FILES; do
		cp -r "$_n" "$_tmp"
	done

	# anchor relative paths in configuration files to /opt/spire. the backup
	# extension supplied to sed is only for easy cross-platform in-place
	# replacement because of differences between macOS and linux sed.
	find "$_tmp/conf" -type f -name "*.conf" -print0 | xargs -0 -I % -n1 sh -c "sed -i.bak -e 's#= \"./#= \"/opt/spire/#g' %; rm %.bak"

	tar -cvzf "$_tgz" --directory .tmp "${_tar_opts[@]}" "$(basename "$_tmp")"
	echo "$(shasum -a 256 "$_tgz" | cut -d' ' -f1) $(basename "$_tgz")" > "$_sum"
}

build_clean() {
	make clean
}

build_distclean() {
	make distclean
	# remove some additional directories
	rm -rf "${BUILD_DIR}"
}

build_all() {
	build_setup
	build_binaries
	build_test
}


case "$1" in
	env) build_env ;;
	setup) build_setup ;;
	utils) build_utils ;;
	protobuf) build_protobuf ;;
	protobuf_verify) build_protobuf_verify ;;
	binaries|bin) build_binaries "$2" ;;
	test) build_test ;;
	race-test) build_race_test ;;
	integration) build_integration ;;
	artifact) build_artifact ;;
	release) build_release ;;
	clean) build_clean ;;
	distclean) build_distclean ;;
	all) build_all ;;
	*) compgen -A function build_ | sed 's/build_/build.sh /' ;;
esac<|MERGE_RESOLUTION|>--- conflicted
+++ resolved
@@ -4,12 +4,6 @@
 set -o errexit
 [[ -n $DEBUG ]] && set -o xtrace
 
-<<<<<<< HEAD
-declare -r ARTIFACT_DIRS="$(find cmd/* functional/* support/k8s/* -maxdepth 0 -type d 2>/dev/null)"
-declare -r RELEASE_DIRS="$(find cmd/* support/k8s/* -maxdepth 0 -type d 2>/dev/null)"
-declare -r SOURCE_PKGS="$(go list ./cmd/... ./pkg/... ./support/... 2>/dev/null)"
-declare -r RELEASE_FILES="LICENSE README.md conf"
-=======
 if [[ -n $TRAVIS ]] ; then
 	unset GOPATH GOROOT
 	BUILD_ROOT=$HOME/.build
@@ -19,11 +13,10 @@
 declare -r ARTIFACT_DIRS
 RELEASE_DIRS="$(find cmd/* -maxdepth 0 -type d 2>/dev/null)"
 declare -r RELEASE_DIRS
-SOURCE_PKGS="$(go list ./cmd/... ./pkg/... 2>/dev/null)"
+SOURCE_PKGS="$(go list ./cmd/... ./pkg/... ./support/... 2>/dev/null)"
 declare -r SOURCE_PKGS
 RELEASE_FILES="LICENSE README.md conf"
 declare -r RELEASE_FILES
->>>>>>> c15107bb
 
 case $(uname) in
 	Darwin) declare -r OS1="darwin"
